# Configuration Options

This guide details all configuration options available for OpenHands, helping you customize its behavior and integrate it with other services.

:::note
If you are running in [GUI Mode](https://docs.all-hands.dev/modules/usage/how-to/gui-mode), the settings available in the Settings UI will always
take precedence.
:::

## Core Configuration

The core configuration options are defined in the `[core]` section of the `config.toml` file.

### API Keys
- `e2b_api_key`
  - Type: `str`
  - Default: `""`
  - Description: API key for E2B

- `modal_api_token_id`
  - Type: `str`
  - Default: `""`
  - Description: API token ID for Modal

- `modal_api_token_secret`
  - Type: `str`
  - Default: `""`
  - Description: API token secret for Modal

### Workspace
- `workspace_base`
  - Type: `str`
  - Default: `"./workspace"`
  - Description: Base path for the workspace

- `cache_dir`
  - Type: `str`
  - Default: `"/tmp/cache"`
  - Description: Cache directory path

### Debugging and Logging
- `debug`
  - Type: `bool`
  - Default: `false`
  - Description: Enable debugging

- `disable_color`
  - Type: `bool`
  - Default: `false`
  - Description: Disable color in terminal output

<<<<<<< HEAD
**Trajectories**
=======
### Trajectories
>>>>>>> 92b8d55c
- `save_trajectory_path`
  - Type: `str`
  - Default: `"./trajectories"`
  - Description: Path to store trajectories (can be a folder or a file). If it's a folder, the trajectories will be saved in a file named with the session id name and .json extension, in that folder.

<<<<<<< HEAD
**Trajectories**
- `replay_trajectory_path`
  - Type: `str`
  - Default: `""`
  - Description: Path to load a trajectory and replay. If given, must be a path to the trajectory file in JSON format. The actions in the trajectory file would be replayed first before any user instruction is executed.

**File Store**
=======
### File Store
>>>>>>> 92b8d55c
- `file_store_path`
  - Type: `str`
  - Default: `"/tmp/file_store"`
  - Description: File store path

- `file_store`
  - Type: `str`
  - Default: `"memory"`
  - Description: File store type

- `file_uploads_allowed_extensions`
  - Type: `list of str`
  - Default: `[".*"]`
  - Description: List of allowed file extensions for uploads

- `file_uploads_max_file_size_mb`
  - Type: `int`
  - Default: `0`
  - Description: Maximum file size for uploads, in megabytes

- `file_uploads_restrict_file_types`
  - Type: `bool`
  - Default: `false`
  - Description: Restrict file types for file uploads

- `file_uploads_allowed_extensions`
  - Type: `list of str`
  - Default: `[".*"]`
  - Description: List of allowed file extensions for uploads

### Task Management
- `max_budget_per_task`
  - Type: `float`
  - Default: `0.0`
  - Description: Maximum budget per task (0.0 means no limit)

- `max_iterations`
  - Type: `int`
  - Default: `100`
  - Description: Maximum number of iterations

### Sandbox Configuration
- `workspace_mount_path_in_sandbox`
  - Type: `str`
  - Default: `"/workspace"`
  - Description: Path to mount the workspace in the sandbox

- `workspace_mount_path`
  - Type: `str`
  - Default: `""`
  - Description: Path to mount the workspace

- `workspace_mount_rewrite`
  - Type: `str`
  - Default: `""`
  - Description: Path to rewrite the workspace mount path to. You can usually ignore this, it refers to special cases of running inside another container.

### Miscellaneous
- `run_as_openhands`
  - Type: `bool`
  - Default: `true`
  - Description: Run as OpenHands

- `runtime`
  - Type: `str`
  - Default: `"eventstream"`
  - Description: Runtime environment

- `default_agent`
  - Type: `str`
  - Default: `"CodeActAgent"`
  - Description: Name of the default agent

- `jwt_secret`
  - Type: `str`
  - Default: `uuid.uuid4().hex`
  - Description: JWT secret for authentication. Please set it to your own value.

## LLM Configuration

The LLM (Large Language Model) configuration options are defined in the `[llm]` section of the `config.toml` file.

To use these with the docker command, pass in `-e LLM_<option>`. Example: `-e LLM_NUM_RETRIES`.

### AWS Credentials
- `aws_access_key_id`
  - Type: `str`
  - Default: `""`
  - Description: AWS access key ID

- `aws_region_name`
  - Type: `str`
  - Default: `""`
  - Description: AWS region name

- `aws_secret_access_key`
  - Type: `str`
  - Default: `""`
  - Description: AWS secret access key

### API Configuration
- `api_key`
  - Type: `str`
  - Default: `None`
  - Description: API key to use

- `base_url`
  - Type: `str`
  - Default: `""`
  - Description: API base URL

- `api_version`
  - Type: `str`
  - Default: `""`
  - Description: API version

- `input_cost_per_token`
  - Type: `float`
  - Default: `0.0`
  - Description: Cost per input token

- `output_cost_per_token`
  - Type: `float`
  - Default: `0.0`
  - Description: Cost per output token

### Custom LLM Provider
- `custom_llm_provider`
  - Type: `str`
  - Default: `""`
  - Description: Custom LLM provider

### Embeddings
- `embedding_base_url`
  - Type: `str`
  - Default: `""`
  - Description: Embedding API base URL

- `embedding_deployment_name`
  - Type: `str`
  - Default: `""`
  - Description: Embedding deployment name

- `embedding_model`
  - Type: `str`
  - Default: `"local"`
  - Description: Embedding model to use

### Message Handling
- `max_message_chars`
  - Type: `int`
  - Default: `30000`
  - Description: The approximate maximum number of characters in the content of an event included in the prompt to the LLM. Larger observations are truncated.

- `max_input_tokens`
  - Type: `int`
  - Default: `0`
  - Description: Maximum number of input tokens

- `max_output_tokens`
  - Type: `int`
  - Default: `0`
  - Description: Maximum number of output tokens

### Model Selection
- `model`
  - Type: `str`
  - Default: `"claude-3-5-sonnet-20241022"`
  - Description: Model to use

### Retrying
- `num_retries`
  - Type: `int`
  - Default: `8`
  - Description: Number of retries to attempt

- `retry_max_wait`
  - Type: `int`
  - Default: `120`
  - Description: Maximum wait time (in seconds) between retry attempts

- `retry_min_wait`
  - Type: `int`
  - Default: `15`
  - Description: Minimum wait time (in seconds) between retry attempts

- `retry_multiplier`
  - Type: `float`
  - Default: `2.0`
  - Description: Multiplier for exponential backoff calculation

### Advanced Options
- `drop_params`
  - Type: `bool`
  - Default: `false`
  - Description: Drop any unmapped (unsupported) params without causing an exception

- `caching_prompt`
  - Type: `bool`
  - Default: `true`
  - Description: Using the prompt caching feature if provided by the LLM and supported

- `ollama_base_url`
  - Type: `str`
  - Default: `""`
  - Description: Base URL for the OLLAMA API

- `temperature`
  - Type: `float`
  - Default: `0.0`
  - Description: Temperature for the API

- `timeout`
  - Type: `int`
  - Default: `0`
  - Description: Timeout for the API

- `top_p`
  - Type: `float`
  - Default: `1.0`
  - Description: Top p for the API

- `disable_vision`
  - Type: `bool`
  - Default: `None`
  - Description: If model is vision capable, this option allows to disable image processing (useful for cost reduction)

## Agent Configuration

The agent configuration options are defined in the `[agent]` and `[agent.<agent_name>]` sections of the `config.toml` file.

### Microagent Configuration
- `micro_agent_name`
  - Type: `str`
  - Default: `""`
  - Description: Name of the micro agent to use for this agent

### Memory Configuration
- `memory_enabled`
  - Type: `bool`
  - Default: `false`
  - Description: Whether long-term memory (embeddings) is enabled

- `memory_max_threads`
  - Type: `int`
  - Default: `3`
  - Description: The maximum number of threads indexing at the same time for embeddings

### LLM Configuration
- `llm_config`
  - Type: `str`
  - Default: `'your-llm-config-group'`
  - Description: The name of the LLM config to use

### ActionSpace Configuration
- `function_calling`
  - Type: `bool`
  - Default: `true`
  - Description: Whether function calling is enabled

- `codeact_enable_browsing`
  - Type: `bool`
  - Default: `false`
  - Description: Whether browsing delegate is enabled in the action space (only works with function calling)

- `codeact_enable_llm_editor`
  - Type: `bool`
  - Default: `false`
  - Description: Whether LLM editor is enabled in the action space (only works with function calling)

- `codeact_enable_jupyter`
  - Type: `bool`
  - Default: `false`
  - Description: Whether Jupyter is enabled in the action space

### Microagent Usage
- `use_microagents`
  - Type: `bool`
  - Default: `true`
  - Description: Whether to use microagents at all

- `disabled_microagents`
  - Type: `list of str`
  - Default: `None`
  - Description: A list of microagents to disable

## Sandbox Configuration

The sandbox configuration options are defined in the `[sandbox]` section of the `config.toml` file.

To use these with the docker command, pass in `-e SANDBOX_<option>`. Example: `-e SANDBOX_TIMEOUT`.

### Execution
- `timeout`
  - Type: `int`
  - Default: `120`
  - Description: Sandbox timeout in seconds

- `user_id`
  - Type: `int`
  - Default: `1000`
  - Description: Sandbox user ID

### Container Image
- `base_container_image`
  - Type: `str`
  - Default: `"nikolaik/python-nodejs:python3.12-nodejs22"`
  - Description: Container image to use for the sandbox

### Networking
- `use_host_network`
  - Type: `bool`
  - Default: `false`
  - Description: Use host network

### Linting and Plugins
- `enable_auto_lint`
  - Type: `bool`
  - Default: `false`
  - Description: Enable auto linting after editing

- `initialize_plugins`
  - Type: `bool`
  - Default: `true`
  - Description: Whether to initialize plugins

### Dependencies and Environment
- `runtime_extra_deps`
  - Type: `str`
  - Default: `""`
  - Description: Extra dependencies to install in the runtime image

- `runtime_startup_env_vars`
  - Type: `dict`
  - Default: `{}`
  - Description: Environment variables to set at the launch of the runtime

### Evaluation
- `browsergym_eval_env`
  - Type: `str`
  - Default: `""`
  - Description: BrowserGym environment to use for evaluation

## Security Configuration

The security configuration options are defined in the `[security]` section of the `config.toml` file.

To use these with the docker command, pass in `-e SECURITY_<option>`. Example: `-e SECURITY_CONFIRMATION_MODE`.

### Confirmation Mode
- `confirmation_mode`
  - Type: `bool`
  - Default: `false`
  - Description: Enable confirmation mode

### Security Analyzer
- `security_analyzer`
  - Type: `str`
  - Default: `""`
  - Description: The security analyzer to use

---

> **Note**: Adjust configurations carefully, especially for memory, security, and network-related settings to ensure optimal performance and security.
Please note that the configuration options may be subject to change in future versions of OpenHands. It's recommended to refer to the official documentation for the most up-to-date information.<|MERGE_RESOLUTION|>--- conflicted
+++ resolved
@@ -49,27 +49,18 @@
   - Default: `false`
   - Description: Disable color in terminal output
 
-<<<<<<< HEAD
-**Trajectories**
-=======
 ### Trajectories
->>>>>>> 92b8d55c
 - `save_trajectory_path`
   - Type: `str`
   - Default: `"./trajectories"`
   - Description: Path to store trajectories (can be a folder or a file). If it's a folder, the trajectories will be saved in a file named with the session id name and .json extension, in that folder.
 
-<<<<<<< HEAD
-**Trajectories**
 - `replay_trajectory_path`
   - Type: `str`
   - Default: `""`
   - Description: Path to load a trajectory and replay. If given, must be a path to the trajectory file in JSON format. The actions in the trajectory file would be replayed first before any user instruction is executed.
 
-**File Store**
-=======
 ### File Store
->>>>>>> 92b8d55c
 - `file_store_path`
   - Type: `str`
   - Default: `"/tmp/file_store"`
