import { ModalButton } from "#/components/shared/buttons/modal-button";
import {
  BaseModalDescription,
  BaseModalTitle,
} from "#/components/shared/modals/confirmation-modals/base-modal";
import { ModalBackdrop } from "#/components/shared/modals/modal-backdrop";
import { ModalBody } from "#/components/shared/modals/modal-body";

interface ConfirmDeleteModalProps {
  onConfirm: () => void;
  onCancel: () => void;
}

export function ConfirmDeleteModal({
  onConfirm,
  onCancel,
}: ConfirmDeleteModalProps) {
  return (
    <ModalBackdrop>
      <ModalBody className="items-start">
        <BaseModalTitle title="Are you sure you want to delete this project?" />
        <BaseModalDescription description="All data associated with this project will be lost." />
        <div className="flex flex-col sm:flex-row gap-3 w-full">
          <ModalButton
            onClick={onCancel}
            className="bg-neutral-500 hover:bg-neutral-600 flex-1"
            text="Cancel"
          />
          <ModalButton
            onClick={onConfirm}
<<<<<<< HEAD
            className="bg-danger hover:bg-danger/90 flex-1"
            data-testid="confirm-delete-button"
            text="Delete"
          />
=======
            className="bg-danger font-bold"
            text="Confirm"
          />
          <ModalButton
            onClick={onCancel}
            className="bg-neutral-500 font-bold"
            text="Cancel"
          />
>>>>>>> 77aa843d
        </div>
      </ModalBody>
    </ModalBackdrop>
  );
}<|MERGE_RESOLUTION|>--- conflicted
+++ resolved
@@ -23,26 +23,15 @@
         <div className="flex flex-col sm:flex-row gap-3 w-full">
           <ModalButton
             onClick={onCancel}
-            className="bg-neutral-500 hover:bg-neutral-600 flex-1"
+            className="bg-neutral-500 hover:bg-neutral-600 flex-1 font-bold"
             text="Cancel"
           />
           <ModalButton
             onClick={onConfirm}
-<<<<<<< HEAD
-            className="bg-danger hover:bg-danger/90 flex-1"
+            className="bg-danger hover:bg-danger/90 flex-1 font-bold"
             data-testid="confirm-delete-button"
             text="Delete"
           />
-=======
-            className="bg-danger font-bold"
-            text="Confirm"
-          />
-          <ModalButton
-            onClick={onCancel}
-            className="bg-neutral-500 font-bold"
-            text="Cancel"
-          />
->>>>>>> 77aa843d
         </div>
       </ModalBody>
     </ModalBackdrop>
