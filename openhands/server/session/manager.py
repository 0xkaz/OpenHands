--- conflicted
+++ resolved
@@ -8,17 +8,12 @@
 
 from openhands.core.config import AppConfig
 from openhands.core.logger import openhands_logger as logger
-<<<<<<< HEAD
-from openhands.events.stream import EventStream
+from openhands.events.stream import EventStream, session_exists
+from openhands.server.session.conversation import Conversation
 from openhands.server.session.conversation_init_data import ConversationInitData
 from openhands.server.session.session import ROOM_KEY, Session
+from openhands.server.settings import Settings
 from openhands.server.shared import runtime_manager
-=======
-from openhands.events.stream import EventStream, session_exists
-from openhands.server.session.conversation import Conversation
-from openhands.server.session.session import ROOM_KEY, Session
-from openhands.server.settings import Settings
->>>>>>> 825a9ba8
 from openhands.storage.files import FileStore
 from openhands.utils.async_utils import call_sync_from_async
 from openhands.utils.shutdown_listener import should_continue
@@ -48,9 +43,6 @@
     local_connection_id_to_session_id: dict[str, str] = field(default_factory=dict)
     _last_alive_timestamps: dict[str, float] = field(default_factory=dict)
     _redis_listen_task: asyncio.Task | None = None
-<<<<<<< HEAD
-    _session_is_running_flags: dict[str, asyncio.Event] = field(default_factory=dict)
-=======
     _session_is_running_checks: dict[str, _SessionIsRunningCheck] = field(
         default_factory=dict
     )
@@ -62,7 +54,6 @@
     )
     _conversations_lock: asyncio.Lock = field(default_factory=asyncio.Lock)
     _cleanup_task: asyncio.Task | None = None
->>>>>>> 825a9ba8
     _has_remote_connections_flags: dict[str, asyncio.Event] = field(
         default_factory=dict
     )
@@ -175,9 +166,6 @@
                     )
                     await self.sio.disconnect(connection_id)
 
-<<<<<<< HEAD
-    async def join_conversation(self, sid: str, connection_id: str) -> EventStream:
-=======
     async def attach_to_conversation(self, sid: str) -> Conversation | None:
         start_time = time.time()
         if not await session_exists(sid, self.file_store):
@@ -213,7 +201,6 @@
             return c
 
     async def join_conversation(self, sid: str, connection_id: str, settings: Settings):
->>>>>>> 825a9ba8
         logger.info(f'join_conversation:{sid}:{connection_id}')
         await self.sio.enter_room(connection_id, ROOM_KEY.format(sid=sid))
         self.local_connection_id_to_session_id[connection_id] = sid
@@ -222,10 +209,6 @@
             return await self.maybe_start_agent_loop(sid, settings)
         return event_stream
 
-<<<<<<< HEAD
-    async def _is_agent_loop_running(self, sid: str) -> bool:
-        if await self._is_agent_loop_running_locally(sid):
-=======
     async def detach_from_conversation(self, conversation: Conversation):
         sid = conversation.sid
         async with self._conversations_lock:
@@ -284,7 +267,6 @@
 
     async def is_agent_loop_running(self, sid: str) -> bool:
         if await self.is_agent_loop_running_locally(sid):
->>>>>>> 825a9ba8
             return True
         if await self.is_agent_loop_running_in_cluster(sid):
             return True
