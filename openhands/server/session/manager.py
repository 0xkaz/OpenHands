import asyncio
import json
import time
from dataclasses import dataclass, field
from typing import Generic, Iterable, TypeVar
from uuid import uuid4

import socketio

from openhands.core.config import AppConfig
from openhands.core.exceptions import AgentRuntimeUnavailableError
from openhands.core.logger import openhands_logger as logger
from openhands.core.schema.agent import AgentState
from openhands.events.stream import EventStream, session_exists
from openhands.server.session.conversation import Conversation
from openhands.server.session.session import ROOM_KEY, Session
from openhands.server.settings import Settings
from openhands.storage.files import FileStore
from openhands.utils.async_utils import wait_all
from openhands.utils.shutdown_listener import should_continue

_REDIS_POLL_TIMEOUT = 1.5
_CHECK_ALIVE_INTERVAL = 15

_CLEANUP_INTERVAL = 15
_CLEANUP_EXCEPTION_WAIT_TIME = 15
MAX_RUNNING_CONVERSATIONS = 3
T = TypeVar('T')


class ConversationDoesNotExistError(Exception):
    pass


@dataclass
class _ClusterQuery(Generic[T]):
    query_id: str
    request_ids: set[str] | None
    result: T
    flag: asyncio.Event = field(default_factory=asyncio.Event)


@dataclass
class SessionManager:
    sio: socketio.AsyncServer
    config: AppConfig
    file_store: FileStore
    _local_agent_loops_by_sid: dict[str, Session] = field(default_factory=dict)
    _local_connection_id_to_session_id: dict[str, str] = field(default_factory=dict)
    _last_alive_timestamps: dict[str, float] = field(default_factory=dict)
    _redis_listen_task: asyncio.Task | None = None
    _running_sid_queries: dict[str, _ClusterQuery[set[str]]] = field(
        default_factory=dict
    )
    _active_conversations: dict[str, tuple[Conversation, int]] = field(
        default_factory=dict
    )
    _conversations_lock: asyncio.Lock = field(default_factory=asyncio.Lock)
    _cleanup_task: asyncio.Task | None = None
    _connection_queries: dict[str, _ClusterQuery[dict[str, str]]] = field(
        default_factory=dict
    )

    async def __aenter__(self):
        redis_client = self._get_redis_client()
        if redis_client:
            self._redis_listen_task = asyncio.create_task(self._redis_subscribe())
        self._cleanup_task = asyncio.create_task(self._cleanup_stale())
        return self

    async def __aexit__(self, exc_type, exc_value, traceback):
        if self._redis_listen_task:
            self._redis_listen_task.cancel()
            self._redis_listen_task = None
        if self._cleanup_task:
            self._cleanup_task.cancel()
            self._cleanup_task = None

    def _get_redis_client(self):
        redis_client = getattr(self.sio.manager, 'redis', None)
        return redis_client

    async def _redis_subscribe(self):
        """
        We use a redis backchannel to send actions between server nodes
        """
        logger.debug('_redis_subscribe')
        redis_client = self._get_redis_client()
        pubsub = redis_client.pubsub()
        await pubsub.subscribe('session_msg')
        while should_continue():
            try:
                message = await pubsub.get_message(
                    ignore_subscribe_messages=True, timeout=5
                )
                if message:
                    await self._process_message(message)
            except asyncio.CancelledError:
                return
            except Exception:
                try:
                    asyncio.get_running_loop()
                    logger.warning(
                        'error_reading_from_redis', exc_info=True, stack_info=True
                    )
                except RuntimeError:
                    return  # Loop has been shut down

    async def _process_message(self, message: dict):
        data = json.loads(message['data'])
        logger.debug(f'got_published_message:{message}')
        message_type = data['message_type']
        if message_type == 'event':
            sid = data['sid']
            session = self._local_agent_loops_by_sid.get(sid)
            if session:
                await session.dispatch(data['data'])
        elif message_type == 'running_agent_loops_query':
            # Another node in the cluster is asking if the current node is running the session given.
            query_id = data['query_id']
            sids = self._get_running_agent_loops_locally(
                data.get('user_id'), data.get('filter_to_sids')
            )
            if sids:
                await self._get_redis_client().publish(
                    'session_msg',
                    json.dumps(
                        {
                            'query_id': query_id,
                            'sids': list(sids),
                            'message_type': 'running_agent_loops_response',
                        }
                    ),
                )
        elif message_type == 'running_agent_loops_response':
            query_id = data['query_id']
            for sid in data['sids']:
                self._last_alive_timestamps[sid] = time.time()
            running_query = self._running_sid_queries.get(query_id)
            if running_query:
                running_query.result.update(data['sids'])
                if running_query.request_ids is not None and len(
                    running_query.request_ids
                ) == len(running_query.result):
                    running_query.flag.set()
        elif message_type == 'connections_query':
            # Another node in the cluster is asking if the current node is connected to a session
            query_id = data['query_id']
            connections = self._get_connections_locally(
                data.get('user_id'), data.get('filter_to_sids')
            )
            if connections:
                await self._get_redis_client().publish(
                    'session_msg',
                    json.dumps(
                        {
                            'query_id': query_id,
                            'connections': connections,
                            'message_type': 'connections_response',
                        }
                    ),
                )
        elif message_type == 'connections_response':
            query_id = data['query_id']
            connection_query = self._connection_queries.get(query_id)
            if connection_query:
                connection_query.result.update(**data['connections'])
                if connection_query.request_ids is not None and len(
                    connection_query.request_ids
                ) == len(connection_query.result):
                    connection_query.flag.set()
        elif message_type == 'close_session':
            sid = data['sid']
            if sid in self._local_agent_loops_by_sid:
                await self._close_session(sid)
        elif message_type == 'session_closing':
            # Session closing event - We only get this in the event of graceful shutdown,
            # which can't be guaranteed - nodes can simply vanish unexpectedly!
            sid = data['sid']
            logger.debug(f'session_closing:{sid}')
<<<<<<< HEAD
            for (
                connection_id,
                local_sid,
            ) in list(self._local_connection_id_to_session_id.items()):
=======
            # Create a list of items to process to avoid modifying dict during iteration
            items = list(self.local_connection_id_to_session_id.items())
            for connection_id, local_sid in items:
>>>>>>> fcfbcb64
                if sid == local_sid:
                    logger.warning(
                        'local_connection_to_closing_session:{connection_id}:{sid}'
                    )
                    await self.sio.disconnect(connection_id)

    async def attach_to_conversation(self, sid: str) -> Conversation | None:
        start_time = time.time()
        if not await session_exists(sid, self.file_store):
            return None

        async with self._conversations_lock:
            # Check if we have an active conversation we can reuse
            if sid in self._active_conversations:
                conversation, count = self._active_conversations[sid]
                self._active_conversations[sid] = (conversation, count + 1)
                logger.info(f'Reusing active conversation {sid}')
                return conversation

            # Create new conversation if none exists
            c = Conversation(sid, file_store=self.file_store, config=self.config)
            try:
                await c.connect()
            except AgentRuntimeUnavailableError as e:
                logger.error(f'Error connecting to conversation {c.sid}: {e}')
                await c.disconnect()
                return None
            end_time = time.time()
            logger.info(
                f'Conversation {c.sid} connected in {end_time - start_time} seconds'
            )
            self._active_conversations[sid] = (c, 1)
            return c

    async def join_conversation(
        self, sid: str, connection_id: str, settings: Settings, user_id: int | None
    ):
        logger.info(f'join_conversation:{sid}:{connection_id}')
        await self.sio.enter_room(connection_id, ROOM_KEY.format(sid=sid))
        self._local_connection_id_to_session_id[connection_id] = sid
        event_stream = await self._get_event_stream(sid)
        if not event_stream:
            return await self.maybe_start_agent_loop(sid, settings, user_id)
        return event_stream

    async def detach_from_conversation(self, conversation: Conversation):
        sid = conversation.sid
        async with self._conversations_lock:
            if sid in self._active_conversations:
                conv, count = self._active_conversations[sid]
                if count > 1:
                    self._active_conversations[sid] = (conv, count - 1)
                    return
                else:
                    self._active_conversations.pop(sid)

    async def _cleanup_stale(self):
        while should_continue():
            if self._get_redis_client():
                # Debug info for HA envs
                logger.info(
                    f'Running agent loops: {len(self._local_agent_loops_by_sid)}'
                )
                logger.info(
                    f'Local connections: {len(self._local_connection_id_to_session_id)}'
                )
            try:
                close_threshold = time.time() - self.config.sandbox.close_delay
                running_loops = list(self._local_agent_loops_by_sid.items())
                running_loops.sort(key=lambda item: item[1].last_active_ts)
                sid_to_close: list[str] = []
                for sid, session in running_loops:
                    controller = session.agent_session.controller
                    state = controller.state if controller else AgentState.STOPPED
                    if (
                        session.last_active_ts < close_threshold
                        and state != AgentState.RUNNING
                    ):
                        sid_to_close.append(sid)

                connections = self._get_connections_locally(
                    filter_to_sids=set(sid_to_close)
                )
                connected_sids = {sid for _, sid in connections.items()}
                sid_to_close = [
                    sid for sid in sid_to_close if sid not in connected_sids
                ]

                if sid_to_close:
                    connections = await self._get_connections_remotely(
                        filter_to_sids=set(sid_to_close)
                    )
                    connected_sids = {sid for _, sid in connections.items()}
                    sid_to_close = [
                        sid for sid in sid_to_close if sid not in connected_sids
                    ]

                await wait_all(self._close_session(sid) for sid in sid_to_close)
                await asyncio.sleep(_CLEANUP_INTERVAL)
            except asyncio.CancelledError:
                await wait_all(
                    self._close_session(sid) for sid in self._local_agent_loops_by_sid
                )
                return
            except Exception:
                logger.warning('error_cleaning_stale', exc_info=True)
                await asyncio.sleep(_CLEANUP_EXCEPTION_WAIT_TIME)

    async def is_agent_loop_running(self, sid: str) -> bool:
        sids = await self.get_running_agent_loops(filter_to_sids={sid})
        return bool(sids)

    async def get_running_agent_loops(
        self, user_id: int | None = None, filter_to_sids: set[str] | None = None
    ) -> set[str]:
        """Get the running session ids. If a user is supplied, then the results are limited to session ids for that user. If a set of filter_to_sids is supplied, then results are limited to these ids of interest."""
        sids = self._get_running_agent_loops_locally(user_id, filter_to_sids)
        remote_sids = await self._get_running_agent_loops_remotely(
            user_id, filter_to_sids
        )
        return sids.union(remote_sids)

    def _get_running_agent_loops_locally(
        self, user_id: int | None = None, filter_to_sids: set[str] | None = None
    ) -> set[str]:
        items: Iterable[tuple[str, Session]] = self._local_agent_loops_by_sid.items()
        if filter_to_sids is not None:
            items = (item for item in items if item[0] in filter_to_sids)
        if user_id:
            items = (item for item in items if item[1].user_id == user_id)
        sids = {sid for sid, _ in items}
        return sids

    async def _get_running_agent_loops_remotely(
        self,
        user_id: int | None = None,
        filter_to_sids: set[str] | None = None,
    ) -> set[str]:
        """As the rest of the cluster if a session is running. Wait a for a short timeout for a reply"""
        redis_client = self._get_redis_client()
        if not redis_client:
            return set()

        flag = asyncio.Event()
        query_id = str(uuid4())
        query = _ClusterQuery[set[str]](
            query_id=query_id, request_ids=filter_to_sids, result=set()
        )
        self._running_sid_queries[query_id] = query
        try:
            logger.debug(
                f'publish:_get_running_agent_loops_remotely_query:{user_id}:{filter_to_sids}'
            )
            data: dict = {
                'query_id': query_id,
                'message_type': 'running_agent_loops_query',
            }
            if user_id:
                data['user_id'] = user_id
            if filter_to_sids:
                data['filter_to_sids'] = list(filter_to_sids)
            await redis_client.publish('session_msg', json.dumps(data))
            async with asyncio.timeout(_REDIS_POLL_TIMEOUT):
                await flag.wait()

            return query.result
        except TimeoutError:
            # Nobody replied in time
            return query.result
        finally:
            self._running_sid_queries.pop(query_id, None)

    async def get_connections(
        self, user_id: int | None = None, filter_to_sids: set[str] | None = None
    ) -> dict[str, str]:
        connection_ids = self._get_connections_locally(user_id, filter_to_sids)
        remote_connection_ids = await self._get_connections_remotely(
            user_id, filter_to_sids
        )
        connection_ids.update(**remote_connection_ids)
        return connection_ids

    def _get_connections_locally(
        self, user_id: int | None = None, filter_to_sids: set[str] | None = None
    ) -> dict[str, str]:
        connections = dict(**self._local_connection_id_to_session_id)
        if filter_to_sids is not None:
            connections = {
                connection_id: sid
                for connection_id, sid in connections.items()
                if sid in filter_to_sids
            }
        if user_id:
            for connection_id, sid in list(connections.items()):
                session = self._local_agent_loops_by_sid.get(sid)
                if not session or session.user_id != user_id:
                    connections.pop(connection_id)
        return connections

    async def _get_connections_remotely(
        self, user_id: int | None = None, filter_to_sids: set[str] | None = None
    ) -> dict[str, str]:
        redis_client = self._get_redis_client()
        if not redis_client:
            return {}

        flag = asyncio.Event()
        query_id = str(uuid4())
        query = _ClusterQuery[dict[str, str]](
            query_id=query_id, request_ids=filter_to_sids, result={}
        )
        self._connection_queries[query_id] = query
        try:
            logger.debug(
                f'publish:get_connections_remotely_query:{user_id}:{filter_to_sids}'
            )
            data: dict = {
                'query_id': query_id,
                'message_type': 'connections_query',
            }
            if user_id:
                data['user_id'] = user_id
            if filter_to_sids:
                data['filter_to_sids'] = list(filter_to_sids)
            await redis_client.publish('session_msg', json.dumps(data))
            async with asyncio.timeout(_REDIS_POLL_TIMEOUT):
                await flag.wait()

            return query.result
        except TimeoutError:
            # Nobody replied in time
            return query.result
        finally:
            self._connection_queries.pop(query_id, None)

    async def maybe_start_agent_loop(
        self, sid: str, settings: Settings, user_id: int | None = None
    ) -> EventStream:
        logger.info(f'maybe_start_agent_loop:{sid}')
        session: Session | None = None
        if not await self.is_agent_loop_running(sid):
            logger.info(f'start_agent_loop:{sid}')

            response_ids = await self.get_running_agent_loops(user_id)
            if len(response_ids) >= MAX_RUNNING_CONVERSATIONS:
                logger.info('too_many_sessions_for:{user_id}')
                await self.close_session(next(iter(response_ids)))

            session = Session(
                sid=sid,
                file_store=self.file_store,
                config=self.config,
                sio=self.sio,
                user_id=user_id,
            )
            self._local_agent_loops_by_sid[sid] = session
            asyncio.create_task(session.initialize_agent(settings))

        event_stream = await self._get_event_stream(sid)
        if not event_stream:
            logger.error(f'No event stream after starting agent loop: {sid}')
            raise RuntimeError(f'no_event_stream:{sid}')
        return event_stream

    async def _get_event_stream(self, sid: str) -> EventStream | None:
        logger.info(f'_get_event_stream:{sid}')
        session = self._local_agent_loops_by_sid.get(sid)
        if session:
            logger.info(f'found_local_agent_loop:{sid}')
            return session.agent_session.event_stream

        if await self._get_running_agent_loops_remotely(filter_to_sids={sid}):
            logger.info(f'found_remote_agent_loop:{sid}')
            return EventStream(sid, self.file_store)

        return None

    async def send_to_event_stream(self, connection_id: str, data: dict):
        # If there is a local session running, send to that
        sid = self._local_connection_id_to_session_id.get(connection_id)
        if not sid:
            raise RuntimeError(f'no_connected_session:{connection_id}')

        session = self._local_agent_loops_by_sid.get(sid)
        if session:
            await session.dispatch(data)
            return

        redis_client = self._get_redis_client()
        if redis_client:
            # If we have a recent report that the session is alive in another pod
            last_alive_at = self._last_alive_timestamps.get(sid) or 0
            next_alive_check = last_alive_at + _CHECK_ALIVE_INTERVAL
            if (
                next_alive_check > time.time()
                or await self._get_running_agent_loops_remotely(filter_to_sids={sid})
            ):
                # Send the event to the other pod
                await redis_client.publish(
                    'session_msg',
                    json.dumps(
                        {
                            'sid': sid,
                            'message_type': 'event',
                            'data': data,
                        }
                    ),
                )
                return

        raise RuntimeError(f'no_connected_session:{connection_id}:{sid}')

    async def disconnect_from_session(self, connection_id: str):
        sid = self._local_connection_id_to_session_id.pop(connection_id, None)
        logger.info(f'disconnect_from_session:{connection_id}:{sid}')
        if not sid:
            # This can occur if the init action was never run.
            logger.warning(f'disconnect_from_uninitialized_session:{connection_id}')
            return

    async def close_session(self, sid: str):
        session = self._local_agent_loops_by_sid.get(sid)
        if session:
            await self._close_session(sid)

        redis_client = self._get_redis_client()
        if redis_client:
            await redis_client.publish(
                'session_msg',
                json.dumps({'sid': sid, 'message_type': 'close_session'}),
            )

    async def _close_session(self, sid: str):
        logger.info(f'_close_session:{sid}')

        # Clear up local variables
        connection_ids_to_remove = list(
            connection_id
            for connection_id, conn_sid in self._local_connection_id_to_session_id.items()
            if sid == conn_sid
        )
        logger.info(f'removing connections: {connection_ids_to_remove}')
        for connnnection_id in connection_ids_to_remove:
            self._local_connection_id_to_session_id.pop(connnnection_id, None)

        session = self._local_agent_loops_by_sid.pop(sid, None)
        if not session:
            logger.warning(f'no_session_to_close:{sid}')
            return

        logger.info(f'closing_session:{session.sid}')
        # We alert the cluster in case they are interested
        try:
            redis_client = self._get_redis_client()
            if redis_client:
                await redis_client.publish(
                    'session_msg',
                    json.dumps({'sid': session.sid, 'message_type': 'session_closing'}),
                )
        except Exception:
            logger.info(
                'error_publishing_close_session_event', exc_info=True, stack_info=True
            )

        await session.close()
        logger.info(f'closed_session:{session.sid}')<|MERGE_RESOLUTION|>--- conflicted
+++ resolved
@@ -178,16 +178,9 @@
             # which can't be guaranteed - nodes can simply vanish unexpectedly!
             sid = data['sid']
             logger.debug(f'session_closing:{sid}')
-<<<<<<< HEAD
-            for (
-                connection_id,
-                local_sid,
-            ) in list(self._local_connection_id_to_session_id.items()):
-=======
             # Create a list of items to process to avoid modifying dict during iteration
-            items = list(self.local_connection_id_to_session_id.items())
+            items = list(self._local_connection_id_to_session_id.items())
             for connection_id, local_sid in items:
->>>>>>> fcfbcb64
                 if sid == local_sid:
                     logger.warning(
                         'local_connection_to_closing_session:{connection_id}:{sid}'
