import uuid
from datetime import datetime
from typing import Callable

from fastapi import APIRouter, Body, Request
from fastapi.responses import JSONResponse
from pydantic import BaseModel

from openhands.core.logger import openhands_logger as logger
from openhands.events.stream import EventStreamSubscriber
from openhands.server.auth import get_user_id
from openhands.server.routes.settings import ConversationStoreImpl, SettingsStoreImpl
from openhands.server.session.conversation_init_data import ConversationInitData
from openhands.server.shared import config, session_manager
from openhands.storage.data_models.conversation_info import ConversationInfo
from openhands.storage.data_models.conversation_info_result_set import (
    ConversationInfoResultSet,
)
from openhands.storage.data_models.conversation_metadata import ConversationMetadata
from openhands.storage.data_models.conversation_status import ConversationStatus
from openhands.utils.async_utils import (
    GENERAL_TIMEOUT,
    call_async_from_sync,
    wait_all,
)

app = APIRouter(prefix='/api')
UPDATED_AT_CALLBACK_ID = 'updated_at_callback_id'


class InitSessionRequest(BaseModel):
    github_token: str | None = None
    selected_repository: str | None = None


@app.post('/conversations')
async def new_conversation(request: Request, data: InitSessionRequest):
    """Initialize a new session or join an existing one.
    After successful initialization, the client should connect to the WebSocket
    using the returned conversation ID
    """
    logger.info('Initializing new conversation')

    logger.info('Loading settings')
    user_id = get_user_id(request)
    settings_store = await SettingsStoreImpl.get_instance(config, user_id)
    settings = await settings_store.load()
    logger.info('Settings loaded')

    session_init_args: dict = {}
    if settings:
        session_init_args = {**settings.__dict__, **session_init_args}

    github_token = getattr(request.state, 'github_token', '')
    session_init_args['github_token'] = github_token or data.github_token or ''
    session_init_args['selected_repository'] = data.selected_repository
    conversation_init_data = ConversationInitData(**session_init_args)
    logger.info('Loading conversation store')
    conversation_store = await ConversationStoreImpl.get_instance(config, user_id)
    logger.info('Conversation store loaded')

    conversation_id = uuid.uuid4().hex
    while await conversation_store.exists(conversation_id):
        logger.warning(f'Collision on conversation ID: {conversation_id}. Retrying...')
        conversation_id = uuid.uuid4().hex
    logger.info(f'New conversation ID: {conversation_id}')

    conversation_title = (
        data.selected_repository or f'Conversation {conversation_id[:5]}'
    )

    logger.info(f'Saving metadata for conversation {conversation_id}')
    await conversation_store.save_metadata(
        ConversationMetadata(
            conversation_id=conversation_id,
<<<<<<< HEAD
            github_user_id=user_id,
=======
            title=conversation_title,
            github_user_id=get_user_id(request),
>>>>>>> cf0f6e5e
            selected_repository=data.selected_repository,
        )
    )

    logger.info(f'Starting agent loop for conversation {conversation_id}')
    event_stream = await session_manager.maybe_start_agent_loop(
        conversation_id, conversation_init_data, user_id
    )
    try:
        event_stream.subscribe(
            EventStreamSubscriber.SERVER,
            _create_conversation_update_callback(user_id, conversation_id),
            UPDATED_AT_CALLBACK_ID,
        )
    except ValueError:
        pass  # Already subscribed - take no action
    logger.info(f'Finished initializing conversation {conversation_id}')
    return JSONResponse(content={'status': 'ok', 'conversation_id': conversation_id})


@app.get('/conversations')
async def search_conversations(
    request: Request,
    page_id: str | None = None,
    limit: int = 20,
) -> ConversationInfoResultSet:
    conversation_store = await ConversationStoreImpl.get_instance(
        config, get_user_id(request)
    )
    conversation_metadata_result_set = await conversation_store.search(page_id, limit)
    conversation_ids = set(
        conversation.conversation_id
        for conversation in conversation_metadata_result_set.results
        if hasattr(conversation, 'created_at')
    )
    running_conversations = await session_manager.get_running_agent_loops(
        get_user_id(request), set(conversation_ids)
    )
    result = ConversationInfoResultSet(
        results=await wait_all(
            _get_conversation_info(
                conversation=conversation,
                is_running=conversation.conversation_id in running_conversations,
            )
            for conversation in conversation_metadata_result_set.results
        ),
        next_page_id=conversation_metadata_result_set.next_page_id,
    )
    return result


@app.get('/conversations/{conversation_id}')
async def get_conversation(
    conversation_id: str, request: Request
) -> ConversationInfo | None:
    conversation_store = await ConversationStoreImpl.get_instance(
        config, get_user_id(request)
    )
    try:
        metadata = await conversation_store.get_metadata(conversation_id)
        is_running = await session_manager.is_agent_loop_running(conversation_id)
        conversation_info = await _get_conversation_info(metadata, is_running)
        return conversation_info
    except FileNotFoundError:
        return None


@app.patch('/conversations/{conversation_id}')
async def update_conversation(
    request: Request, conversation_id: str, title: str = Body(embed=True)
) -> bool:
    conversation_store = await ConversationStoreImpl.get_instance(
        config, get_user_id(request)
    )
    metadata = await conversation_store.get_metadata(conversation_id)
    if not metadata:
        return False
    metadata.title = title
    await conversation_store.save_metadata(metadata)
    return True


@app.delete('/conversations/{conversation_id}')
async def delete_conversation(
    conversation_id: str,
    request: Request,
) -> bool:
    conversation_store = await ConversationStoreImpl.get_instance(
        config, get_user_id(request)
    )
    try:
        await conversation_store.get_metadata(conversation_id)
    except FileNotFoundError:
        return False
    is_running = await session_manager.is_agent_loop_running(conversation_id)
    if is_running:
        await session_manager.close_session(conversation_id)
    await conversation_store.delete_metadata(conversation_id)
    return True


async def _get_conversation_info(
    conversation: ConversationMetadata,
    is_running: bool,
) -> ConversationInfo | None:
    try:
        title = conversation.title
        if not title:
            title = f'Conversation {conversation.conversation_id[:5]}'
        return ConversationInfo(
            conversation_id=conversation.conversation_id,
            title=title,
            last_updated_at=conversation.last_updated_at,
            created_at=conversation.created_at,
            selected_repository=conversation.selected_repository,
            status=ConversationStatus.RUNNING
            if is_running
            else ConversationStatus.STOPPED,
        )
    except Exception:  # type: ignore
        logger.warning(
            f'Error loading conversation: {conversation.conversation_id[:5]}',
            exc_info=True,
            stack_info=True,
        )
        return None


def _create_conversation_update_callback(
    user_id: int, conversation_id: str
) -> Callable:
    def callback(*args, **kwargs):
        call_async_from_sync(
            _update_timestamp_for_conversation,
            GENERAL_TIMEOUT,
            user_id,
            conversation_id,
        )

    return callback


async def _update_timestamp_for_conversation(user_id: int, conversation_id: str):
    conversation_store = await ConversationStoreImpl.get_instance(config, user_id)
    conversation = await conversation_store.get_metadata(conversation_id)
    conversation.last_updated_at = datetime.now()
    await conversation_store.save_metadata(conversation)<|MERGE_RESOLUTION|>--- conflicted
+++ resolved
@@ -73,12 +73,8 @@
     await conversation_store.save_metadata(
         ConversationMetadata(
             conversation_id=conversation_id,
-<<<<<<< HEAD
+            title=conversation_title,
             github_user_id=user_id,
-=======
-            title=conversation_title,
-            github_user_id=get_user_id(request),
->>>>>>> cf0f6e5e
             selected_repository=data.selected_repository,
         )
     )
