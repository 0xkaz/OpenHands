--- conflicted
+++ resolved
@@ -68,16 +68,11 @@
     def timeout(self, value: int | None) -> None:
         self._timeout = value
         if value is not None and value > 600:
-<<<<<<< HEAD
-            raise NotImplementedError(
-                'Timeout greater than 600 seconds is not supported yet.'
-=======
             from openhands.core.logger import openhands_logger as logger
 
             logger.warning(
                 'Timeout greater than 600 seconds may not be supported by '
                 'the runtime. Consider setting a lower timeout.'
->>>>>>> fe50cd1f
             )
 
         # Check if .blocking is an attribute of the event
