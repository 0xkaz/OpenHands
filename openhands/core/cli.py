import asyncio
import logging
import sys
from uuid import uuid4

from termcolor import colored

import openhands.agenthub  # noqa F401 (we import this to get the agents registered)
from openhands import __version__
from openhands.core.config import (
    AppConfig,
    get_parser,
    load_app_config,
)
from openhands.core.logger import openhands_logger as logger
from openhands.core.loop import run_agent_until_done
from openhands.core.schema import AgentState
from openhands.core.setup import create_agent, create_controller, create_runtime
from openhands.events import EventSource, EventStreamSubscriber
from openhands.events.action import (
    Action,
    ActionConfirmationStatus,
    ChangeAgentStateAction,
    CmdRunAction,
    FileEditAction,
    MessageAction,
)
from openhands.events.event import Event
from openhands.events.observation import (
    AgentStateChangedObservation,
    CmdOutputObservation,
    FileEditObservation,
    NullObservation,
)
<<<<<<< HEAD
from openhands.llm.llm import LLM
from openhands.runtime.base import Runtime
from openhands.runtime.runtime_manager import RuntimeManager
from openhands.security import SecurityAnalyzer, options
from openhands.storage import get_file_store
=======
>>>>>>> 825a9ba8


def display_message(message: str):
    print(colored('🤖 ' + message + '\n', 'yellow'))


def display_command(command: str):
    print('❯ ' + colored(command + '\n', 'green'))


def display_confirmation(confirmation_state: ActionConfirmationStatus):
    if confirmation_state == ActionConfirmationStatus.CONFIRMED:
        print(colored('✅ ' + confirmation_state + '\n', 'green'))
    elif confirmation_state == ActionConfirmationStatus.REJECTED:
        print(colored('❌ ' + confirmation_state + '\n', 'red'))
    else:
        print(colored('⏳ ' + confirmation_state + '\n', 'yellow'))


def display_command_output(output: str):
    lines = output.split('\n')
    for line in lines:
        if line.startswith('[Python Interpreter') or line.startswith('openhands@'):
            # TODO: clean this up once we clean up terminal output
            continue
        print(colored(line, 'blue'))
    print('\n')


def display_file_edit(event: FileEditAction | FileEditObservation):
    print(colored(str(event), 'green'))


def display_event(event: Event, config: AppConfig):
    if isinstance(event, Action):
        if hasattr(event, 'thought'):
            display_message(event.thought)
    if isinstance(event, MessageAction):
        if event.source == EventSource.AGENT:
            display_message(event.content)
    if isinstance(event, CmdRunAction):
        display_command(event.command)
    if isinstance(event, CmdOutputObservation):
        display_command_output(event.content)
    if isinstance(event, FileEditAction):
        display_file_edit(event)
    if isinstance(event, FileEditObservation):
        display_file_edit(event)
    if hasattr(event, 'confirmation_state') and config.security.confirmation_mode:
        display_confirmation(event.confirmation_state)


async def main(loop):
    """Runs the agent in CLI mode"""

    parser = get_parser()
    # Add the version argument
    parser.add_argument(
        '-v',
        '--version',
        action='version',
        version=f'{__version__}',
        help='Show the version number and exit',
        default=None,
    )
    args = parser.parse_args()

    if args.version:
        print(f'OpenHands version: {__version__}')
        return

    logger.setLevel(logging.WARNING)
    config = load_app_config(config_file=args.config_file)
    sid = str(uuid4())

<<<<<<< HEAD
    runtime_manager = RuntimeManager(config)
    runtime: Runtime = await runtime_manager.create_runtime(
        event_stream=event_stream,
        sid=sid,
        plugins=agent_cls.sandbox_plugins,
        headless_mode=True,
    )
=======
    runtime = create_runtime(config, sid=sid, headless_mode=True)
    await runtime.connect()
    agent = create_agent(runtime, config)
    controller, _ = create_controller(agent, runtime, config)
>>>>>>> 825a9ba8

    event_stream = runtime.event_stream

    async def prompt_for_next_task():
        # Run input() in a thread pool to avoid blocking the event loop
        next_message = await loop.run_in_executor(
            None, lambda: input('How can I help? >> ')
        )
        if not next_message.strip():
            await prompt_for_next_task()
        if next_message == 'exit':
            event_stream.add_event(
                ChangeAgentStateAction(AgentState.STOPPED), EventSource.ENVIRONMENT
            )
            return
        action = MessageAction(content=next_message)
        event_stream.add_event(action, EventSource.USER)

    async def prompt_for_user_confirmation():
        user_confirmation = await loop.run_in_executor(
            None, lambda: input('Confirm action (possible security risk)? (y/n) >> ')
        )
        return user_confirmation.lower() == 'y'

    async def on_event_async(event: Event):
        display_event(event, config)
        if isinstance(event, AgentStateChangedObservation):
            if event.agent_state in [
                AgentState.AWAITING_USER_INPUT,
                AgentState.FINISHED,
            ]:
                await prompt_for_next_task()
        if (
            isinstance(event, NullObservation)
            and controller.state.agent_state == AgentState.AWAITING_USER_CONFIRMATION
        ):
            user_confirmed = await prompt_for_user_confirmation()
            if user_confirmed:
                event_stream.add_event(
                    ChangeAgentStateAction(AgentState.USER_CONFIRMED), EventSource.USER
                )
            else:
                event_stream.add_event(
                    ChangeAgentStateAction(AgentState.USER_REJECTED), EventSource.USER
                )

    def on_event(event: Event) -> None:
        loop.create_task(on_event_async(event))

    event_stream.subscribe(EventStreamSubscriber.MAIN, on_event, str(uuid4()))

    asyncio.create_task(prompt_for_next_task())

    await run_agent_until_done(
        controller, runtime, [AgentState.STOPPED, AgentState.ERROR]
    )


if __name__ == '__main__':
    loop = asyncio.new_event_loop()
    asyncio.set_event_loop(loop)
    try:
        loop.run_until_complete(main(loop))
    except KeyboardInterrupt:
        print('Received keyboard interrupt, shutting down...')
    except ConnectionRefusedError as e:
        print(f'Connection refused: {e}')
        sys.exit(1)
    except Exception as e:
        print(f'An error occurred: {e}')
        sys.exit(1)
    finally:
        try:
            # Cancel all running tasks
            pending = asyncio.all_tasks(loop)
            for task in pending:
                task.cancel()
            # Wait for all tasks to complete with a timeout
            loop.run_until_complete(asyncio.gather(*pending, return_exceptions=True))
            loop.close()
        except Exception as e:
            print(f'Error during cleanup: {e}')
            sys.exit(1)<|MERGE_RESOLUTION|>--- conflicted
+++ resolved
@@ -32,14 +32,8 @@
     FileEditObservation,
     NullObservation,
 )
-<<<<<<< HEAD
-from openhands.llm.llm import LLM
 from openhands.runtime.base import Runtime
 from openhands.runtime.runtime_manager import RuntimeManager
-from openhands.security import SecurityAnalyzer, options
-from openhands.storage import get_file_store
-=======
->>>>>>> 825a9ba8
 
 
 def display_message(message: str):
@@ -115,20 +109,10 @@
     config = load_app_config(config_file=args.config_file)
     sid = str(uuid4())
 
-<<<<<<< HEAD
-    runtime_manager = RuntimeManager(config)
-    runtime: Runtime = await runtime_manager.create_runtime(
-        event_stream=event_stream,
-        sid=sid,
-        plugins=agent_cls.sandbox_plugins,
-        headless_mode=True,
-    )
-=======
     runtime = create_runtime(config, sid=sid, headless_mode=True)
     await runtime.connect()
     agent = create_agent(runtime, config)
     controller, _ = create_controller(agent, runtime, config)
->>>>>>> 825a9ba8
 
     event_stream = runtime.event_stream
 
