--- conflicted
+++ resolved
@@ -63,14 +63,11 @@
     # - tool execution result (to LLM)
     tool_call_id: str | None = None
     name: str | None = None  # name of the tool
-<<<<<<< HEAD
+    # force string serializer
+    force_string_serializer: bool = False
     # token counts and other usage data from litellm
     usage: Usage | None = None
     event_id: int | None = None  # link to the underlying Event
-=======
-    # force string serializer
-    force_string_serializer: bool = False
->>>>>>> 150463e6
 
     @property
     def contains_image(self) -> bool:
