import os
from dataclasses import dataclass, field, fields

from openhands.core.config.config_utils import get_field_info


@dataclass
class SandboxConfig:
    """Configuration for the sandbox.

    Attributes:
        remote_runtime_api_url: The hostname for the Remote Runtime API.
        local_runtime_url: The default hostname for the local runtime. You may want to change to http://host.docker.internal for DIND environments
        base_container_image: The base container image from which to build the runtime image.
        runtime_container_image: The runtime container image to use.
        user_id: The user ID for the sandbox.
        timeout: The timeout for the default sandbox action execution.
        remote_runtime_init_timeout: The timeout for the remote runtime to start.
        enable_auto_lint: Whether to enable auto-lint.
        use_host_network: Whether to use the host network.
        initialize_plugins: Whether to initialize plugins.
        force_rebuild_runtime: Whether to force rebuild the runtime image.
        runtime_extra_deps: The extra dependencies to install in the runtime image (typically used for evaluation).
            This will be rendered into the end of the Dockerfile that builds the runtime image.
            It can contain any valid shell commands (e.g., pip install numpy).
            The path to the interpreter is available as $OH_INTERPRETER_PATH,
            which can be used to install dependencies for the OH-specific Python interpreter.
        runtime_startup_env_vars: The environment variables to set at the launch of the runtime.
            This is a dictionary of key-value pairs.
            This is useful for setting environment variables that are needed by the runtime.
            For example, for specifying the base url of website for browsergym evaluation.
        browsergym_eval_env: The BrowserGym environment to use for evaluation.
            Default is None for general purpose browsing. Check evaluation/miniwob and evaluation/webarena for examples.
        platform: The platform on which the image should be built. Default is None.
        remote_runtime_resource_factor: Factor to scale the resource allocation for remote runtime.
            Must be one of [1, 2, 4, 8]. Will only be used if the runtime is remote.
        enable_gpu: Whether to enable GPU.
        docker_runtime_kwargs: Additional keyword arguments to pass to the Docker runtime when running containers.
            This should be a JSON string that will be parsed into a dictionary.
    """

    remote_runtime_api_url: str = 'http://localhost:8000'
    local_runtime_url: str = 'http://localhost'
    keep_runtime_alive: bool = True
    rm_all_containers: bool = False
    api_key: str | None = None
    base_container_image: str = 'nikolaik/python-nodejs:python3.12-nodejs22'  # default to nikolaik/python-nodejs:python3.12-nodejs22 for eventstream runtime
    runtime_container_image: str | None = None
    user_id: int = os.getuid() if hasattr(os, 'getuid') else 1000
    timeout: int = 120
    remote_runtime_init_timeout: int = 180
    enable_auto_lint: bool = (
        False  # once enabled, OpenHands would lint files after editing
    )
<<<<<<< HEAD
    runtime_container_image: str | None = Field(default=None)
    user_id: int = Field(default=os.getuid() if hasattr(os, 'getuid') else 1000)
    timeout: int = Field(default=120)
    remote_runtime_init_timeout: int = Field(default=180)
    enable_auto_lint: bool = Field(
        default=False  # once enabled, OpenHands would lint files after editing
    )
    use_host_network: bool = Field(default=False)
    runtime_extra_build_args: list[str] | None = Field(default=None)
    initialize_plugins: bool = Field(default=True)
    force_rebuild_runtime: bool = Field(default=False)
    runtime_extra_deps: str | None = Field(default=None)
    runtime_startup_env_vars: dict[str, str] = Field(default_factory=dict)
    browsergym_eval_env: str | None = Field(default=None)
    platform: str | None = Field(default=None)
    close_delay: int = Field(default=15)
    remote_runtime_resource_factor: int = Field(default=1)
    enable_gpu: bool = Field(default=False)
    docker_runtime_kwargs: str | None = Field(default=None)
=======
    use_host_network: bool = False
    runtime_extra_build_args: list[str] | None = None
    initialize_plugins: bool = True
    force_rebuild_runtime: bool = False
    runtime_extra_deps: str | None = None
    runtime_startup_env_vars: dict[str, str] = field(default_factory=dict)
    browsergym_eval_env: str | None = None
    platform: str | None = None
    close_delay: int = 900
    remote_runtime_resource_factor: int = 1
    enable_gpu: bool = False
    docker_runtime_kwargs: str | None = None

    def defaults_to_dict(self) -> dict:
        """Serialize fields to a dict for the frontend, including type hints, defaults, and whether it's optional."""
        dict = {}
        for f in fields(self):
            dict[f.name] = get_field_info(f)
        return dict

    def __str__(self):
        attr_str = []
        for f in fields(self):
            attr_name = f.name
            attr_value = getattr(self, f.name)

            attr_str.append(f'{attr_name}={repr(attr_value)}')

        return f"SandboxConfig({', '.join(attr_str)})"
>>>>>>> 23473070

    def __repr__(self):
        return self.__str__()<|MERGE_RESOLUTION|>--- conflicted
+++ resolved
@@ -41,7 +41,7 @@
 
     remote_runtime_api_url: str = 'http://localhost:8000'
     local_runtime_url: str = 'http://localhost'
-    keep_runtime_alive: bool = True
+    keep_runtime_alive: bool = False
     rm_all_containers: bool = False
     api_key: str | None = None
     base_container_image: str = 'nikolaik/python-nodejs:python3.12-nodejs22'  # default to nikolaik/python-nodejs:python3.12-nodejs22 for eventstream runtime
@@ -52,27 +52,6 @@
     enable_auto_lint: bool = (
         False  # once enabled, OpenHands would lint files after editing
     )
-<<<<<<< HEAD
-    runtime_container_image: str | None = Field(default=None)
-    user_id: int = Field(default=os.getuid() if hasattr(os, 'getuid') else 1000)
-    timeout: int = Field(default=120)
-    remote_runtime_init_timeout: int = Field(default=180)
-    enable_auto_lint: bool = Field(
-        default=False  # once enabled, OpenHands would lint files after editing
-    )
-    use_host_network: bool = Field(default=False)
-    runtime_extra_build_args: list[str] | None = Field(default=None)
-    initialize_plugins: bool = Field(default=True)
-    force_rebuild_runtime: bool = Field(default=False)
-    runtime_extra_deps: str | None = Field(default=None)
-    runtime_startup_env_vars: dict[str, str] = Field(default_factory=dict)
-    browsergym_eval_env: str | None = Field(default=None)
-    platform: str | None = Field(default=None)
-    close_delay: int = Field(default=15)
-    remote_runtime_resource_factor: int = Field(default=1)
-    enable_gpu: bool = Field(default=False)
-    docker_runtime_kwargs: str | None = Field(default=None)
-=======
     use_host_network: bool = False
     runtime_extra_build_args: list[str] | None = None
     initialize_plugins: bool = True
@@ -81,7 +60,7 @@
     runtime_startup_env_vars: dict[str, str] = field(default_factory=dict)
     browsergym_eval_env: str | None = None
     platform: str | None = None
-    close_delay: int = 900
+    close_delay: int = 15
     remote_runtime_resource_factor: int = 1
     enable_gpu: bool = False
     docker_runtime_kwargs: str | None = None
@@ -102,7 +81,6 @@
             attr_str.append(f'{attr_name}={repr(attr_value)}')
 
         return f"SandboxConfig({', '.join(attr_str)})"
->>>>>>> 23473070
 
     def __repr__(self):
         return self.__str__()