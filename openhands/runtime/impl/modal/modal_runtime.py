--- conflicted
+++ resolved
@@ -9,16 +9,11 @@
 
 from openhands.core.config import AppConfig
 from openhands.events import EventStream
-<<<<<<< HEAD
-from openhands.runtime.impl.docker.docker_runtime import DockerRuntime
-=======
 from openhands.runtime.impl.action_execution.action_execution_client import (
     ActionExecutionClient,
 )
->>>>>>> ef205301
 from openhands.runtime.plugins import PluginRequirement
 from openhands.runtime.utils.command import get_remote_startup_command
-from openhands.runtime.utils.log_buffer import LogBuffer
 from openhands.runtime.utils.runtime_build import (
     BuildFromImageType,
     prep_build_folder,
@@ -30,37 +25,7 @@
 MODAL_RUNTIME_IDS: dict[str, str] = {}
 
 
-<<<<<<< HEAD
-# Modal's log generator returns strings, but the upstream LogBuffer expects bytes.
-def bytes_shim(string_generator) -> Generator[bytes, None, None]:
-    for line in string_generator:
-        yield line.encode('utf-8')
-
-
-class ModalLogBuffer(LogBuffer):
-    """Synchronous buffer for Modal sandbox logs.
-
-    This class provides a thread-safe way to collect, store, and retrieve logs
-    from a Modal sandbox. It uses a list to store log lines and provides methods
-    for appending, retrieving, and clearing logs.
-    """
-
-    def __init__(self, sandbox: modal.Sandbox):
-        self.init_msg = 'Runtime client initialized.'
-
-        self.buffer: list[str] = []
-        self.lock = threading.Lock()
-        self._stop_event = threading.Event()
-        self.log_generator = bytes_shim(sandbox.stderr)
-        self.log_stream_thread = threading.Thread(target=self.stream_logs)
-        self.log_stream_thread.daemon = True
-        self.log_stream_thread.start()
-
-
-class ModalRuntime(DockerRuntime):
-=======
 class ModalRuntime(ActionExecutionClient):
->>>>>>> ef205301
     """This runtime will subscribe the event stream.
 
     When receive an event, it will send the event to runtime-client which run inside the Modal sandbox environment.
