--- conflicted
+++ resolved
@@ -68,11 +68,7 @@
 openhands-aci = "0.1.6"
 python-socketio = "^5.11.4"
 redis = "^5.2.0"
-<<<<<<< HEAD
-pytest-rerunfailures = "^15.0"
-=======
 sse-starlette = "^2.1.3"
->>>>>>> ef205301
 
 [tool.poetry.group.llama-index.dependencies]
 llama-index = "*"
