import asyncio
import json
import threading
from datetime import datetime
from enum import Enum
from typing import Callable, Iterable

from opendevin.core.logger import opendevin_logger as logger
from opendevin.events.serialization.event import event_from_dict, event_to_dict
from opendevin.storage import FileStore, get_file_store

from .event import Event, EventSource


class EventStreamSubscriber(str, Enum):
    AGENT_CONTROLLER = 'agent_controller'
    SERVER = 'server'
    RUNTIME = 'runtime'
    MAIN = 'main'
    TEST = 'test'


class EventStream:
    sid: str
    # For each subscriber ID, there is a stack of callback functions - useful
    # when there are agent delegates
    _subscribers: dict[str, list[Callable]]
    _cur_id: int
    _lock: threading.Lock
    _file_store: FileStore

    def __init__(self, sid: str):
        self.sid = sid
        self._file_store = get_file_store()
        self._subscribers = {}
        self._cur_id = 0
        self._lock = threading.Lock()
        self._reinitialize_from_file_store()

    def _reinitialize_from_file_store(self):
        try:
            events = self._file_store.list(f'sessions/{self.sid}/events')
        except FileNotFoundError:
            logger.warning(f'No events found for session {self.sid}')
            return
        for event_str in events:
            id = self._get_id_from_filename(event_str)
            if id >= self._cur_id:
                self._cur_id = id + 1

    def _get_filename_for_id(self, id: int) -> str:
        return f'sessions/{self.sid}/events/{id}.json'

    def _get_id_from_filename(self, filename: str) -> int:
        return int(filename.split('/')[-1].split('.')[0])

    def get_events(self, start_id=0, end_id=None) -> Iterable[Event]:
        event_id = start_id
        logger.debug(f'Getting events from {start_id} to {end_id}')
        while True:
            if end_id is not None and event_id > end_id:
                break
            try:
                event = self.get_event(event_id)
                logger.debug(f'{event_id}: {event}')
            except FileNotFoundError:
                break
            yield event
            event_id += 1

    def get_event(self, id: int) -> Event:
        filename = self._get_filename_for_id(id)
        content = self._file_store.read(filename)
        data = json.loads(content)
        return event_from_dict(data)

    def subscribe(self, id: EventStreamSubscriber, callback: Callable, append=False):
        if id in self._subscribers:
            if append:
                self._subscribers[id].append(callback)
            else:
                raise ValueError('Subscriber already exists: ' + id)
        else:
            self._subscribers[id] = [callback]

    def unsubscribe(self, id: EventStreamSubscriber):
        if id not in self._subscribers:
            logger.warning('Subscriber not found during unsubscribe: ' + id)
        else:
            self._subscribers[id].pop()
            if len(self._subscribers[id]) == 0:
                del self._subscribers[id]

    def add_event(self, event: Event, source: EventSource):
        with self._lock:
            event._id = self._cur_id  # type: ignore [attr-defined]
            self._cur_id += 1
        event._timestamp = datetime.now()  # type: ignore [attr-defined]
        event._source = source  # type: ignore [attr-defined]
        data = event_to_dict(event)
        if event.id is not None:
            self._file_store.write(
                self._get_filename_for_id(event.id), json.dumps(data)
            )
<<<<<<< HEAD

        for key, fn in self._subscribers.items():
            logger.debug(f'Notifying subscriber {key}')
            asyncio.create_task(fn(event))
        logger.debug(f'Done with self._lock for event: {event}')
=======
        for key, stack in self._subscribers.items():
            callback = stack[-1]
            await callback(event)
>>>>>>> 7a2122eb
<|MERGE_RESOLUTION|>--- conflicted
+++ resolved
@@ -102,14 +102,9 @@
             self._file_store.write(
                 self._get_filename_for_id(event.id), json.dumps(data)
             )
-<<<<<<< HEAD
 
-        for key, fn in self._subscribers.items():
-            logger.debug(f'Notifying subscriber {key}')
-            asyncio.create_task(fn(event))
-        logger.debug(f'Done with self._lock for event: {event}')
-=======
         for key, stack in self._subscribers.items():
             callback = stack[-1]
-            await callback(event)
->>>>>>> 7a2122eb
+            logger.debug(f'Notifying subscriber {key} by calling {callback}')
+            asyncio.create_task(callback(event))
+        logger.debug(f'Done with self._lock for event: {event}')