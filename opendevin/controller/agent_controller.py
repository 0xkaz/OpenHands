--- conflicted
+++ resolved
@@ -127,19 +127,9 @@
         - an ErrorObservation can be sent to the LLM by the agent, with the exception message, so it can self-correct next time
         """
         self.state.error = message
-<<<<<<< HEAD
-        self.event_stream.add_event(ErrorObservation(message), EventSource.AGENT)
-=======
         if exception:
             self.state.error += f': {str(exception)}'
-        await self.event_stream.add_event(ErrorObservation(message), EventSource.AGENT)
-
-    async def add_history(self, action: Action, observation: Observation):
-        if isinstance(action, NullAction) and isinstance(observation, NullObservation):
-            return
-        self.state.history.append((action, observation))
-        self.state.updated_info.append((action, observation))
->>>>>>> 917d96e0
+        self.event_stream.add_event(ErrorObservation(message), EventSource.AGENT)
 
     async def _start_step_loop(self):
         logger.info(f'[Agent Controller {self.id}] Starting step loop...')
