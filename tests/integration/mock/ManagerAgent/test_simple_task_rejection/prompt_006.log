

----------

# Task
You are in charge of accomplishing the following task:
Write a git commit message for the current staging area. Do not ask me for confirmation at any point.

In order to accomplish this goal, you must delegate tasks to one or more agents, who
can do the actual work. A description of each agent is provided below. You MUST
select one of the delegates below to move towards accomplishing the task, and you MUST
provide the correct inputs for the delegate you select.

Note: the delegated agent either returns "finish" or "reject".
- If the action is "finish", but the full task is not done yet, you should
continue to delegate to one of the agents below to until the full task is finished.
- If the action is "reject", it means the delegated agent is not capable of the
task you send to. You should revisit the input you send to the delegate, and consider
whether any other delegate would be able to solve the task. If you cannot find
a proper delegate agent, or the delegate attempts keep failing, call the `reject`
action. In `reason` attribute, make sure you include your attempts (e.g. what agent
you have delegated to, and why they failed).

## Agents

### CoderAgent
Given a particular task, and a detailed description of the codebase, accomplishes the task
#### Inputs
{"task": "string", "summary": "string"}

### CommitWriterAgent
Write a git commit message for files in the git staging area
#### Inputs
{}

### MathAgent
Solves simple and complex math problems using python
#### Inputs
{"task": "string"}

### PostgresAgent
Writes and maintains PostgreSQL migrations
#### Inputs
{"task": "string"}

### RepoExplorerAgent
Generates a detailed summary of an existing codebase
#### Inputs
{}

### StudyRepoForTaskAgent
Given a particular task, finds and describes all relevant parts of the codebase
#### Inputs
{"task": "string"}

### TypoFixerAgent
Fixes typos in files in the current working directory
#### Inputs
{"task": "string"}

### VerifierAgent
Given a particular task, verifies that the task has been completed
#### Inputs
{"task": "string"}


## History
Here is a recent history of actions you've taken in service of this plan,
as well as observations you've made. This only includes the MOST RECENT
actions and observations--more may have happened before that.
They are time-ordered, with your most recent action at the bottom.

<<<<<<< HEAD
[{"source": "user", "action": "message", "args": {"content": "Write a git commit message for the current staging area. Do not ask me for confirmation at any point.", "wait_for_response": false}}, {"source": "agent", "action": "delegate", "args": {"agent": "CommitWriterAgent", "inputs": {}, "thought": ""}}, {"source": "agent", "observation": "delegate", "content": "Delegate agent finishes task with reason: Not a valid git repository.", "extras": {"outputs": {"reason": "Not a valid git repository."}}}]
=======
[[{"source": "user", "action": "message", "args": {"content": "Write a git commit message for the current staging area. Do not ask me for confirmation at any point.", "wait_for_response": false}}, {"observation": "null", "content": "", "extras": {}}], [{"source": "agent", "action": "delegate", "args": {"agent": "CommitWriterAgent", "inputs": {}, "thought": ""}}, {"observation": "null", "content": "", "extras": {}}], [{"action": "null", "args": {}}, {"source": "agent", "observation": "delegate", "content": "CommitWriterAgent finishes task with reason: Not a valid git repository.", "extras": {"outputs": {"reason": "Not a valid git repository."}}}]]
>>>>>>> 7766a328

If the last item in the history is an error, you should try to fix it. If you
cannot fix it, call the `reject` action.

## Available Actions
* `delegate` - send a task to another agent from the list provided. Arguments:
  * `agent` - the agent to which the task is delegated. MUST match a name in the list of agents provided.
  * `inputs` - a dictionary of input parameters to the agent, as specified in the list

* `finish` - if you're absolutely certain that you've completed your task, use the finish action to stop working. Arguments:
  * `outputs` - a dictionary representing the outputs of your task, if any

* `reject` - reject the task. Arguments:
  * `outputs` - a dictionary with only a `reason` attribute


## Format
Your response MUST be in JSON format. It must be an object, and it must contain two fields:
* `action`, which is one of the actions specified here
* `args`, which is a map of key-value pairs, specifying the arguments for that action

You MUST NOT include any other text besides the JSON response<|MERGE_RESOLUTION|>--- conflicted
+++ resolved
@@ -70,11 +70,7 @@
 actions and observations--more may have happened before that.
 They are time-ordered, with your most recent action at the bottom.
 
-<<<<<<< HEAD
-[{"source": "user", "action": "message", "args": {"content": "Write a git commit message for the current staging area. Do not ask me for confirmation at any point.", "wait_for_response": false}}, {"source": "agent", "action": "delegate", "args": {"agent": "CommitWriterAgent", "inputs": {}, "thought": ""}}, {"source": "agent", "observation": "delegate", "content": "Delegate agent finishes task with reason: Not a valid git repository.", "extras": {"outputs": {"reason": "Not a valid git repository."}}}]
-=======
 [[{"source": "user", "action": "message", "args": {"content": "Write a git commit message for the current staging area. Do not ask me for confirmation at any point.", "wait_for_response": false}}, {"observation": "null", "content": "", "extras": {}}], [{"source": "agent", "action": "delegate", "args": {"agent": "CommitWriterAgent", "inputs": {}, "thought": ""}}, {"observation": "null", "content": "", "extras": {}}], [{"action": "null", "args": {}}, {"source": "agent", "observation": "delegate", "content": "CommitWriterAgent finishes task with reason: Not a valid git repository.", "extras": {"outputs": {"reason": "Not a valid git repository."}}}]]
->>>>>>> 7766a328
 
 If the last item in the history is an error, you should try to fix it. If you
 cannot fix it, call the `reject` action.
