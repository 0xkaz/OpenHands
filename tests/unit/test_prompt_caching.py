from unittest.mock import Mock

import pytest
from litellm import ModelResponse

from openhands.agenthub.codeact_agent.codeact_agent import CodeActAgent
from openhands.core.config import AgentConfig, LLMConfig
from openhands.events.action import MessageAction
from openhands.llm.llm import LLM


@pytest.fixture
def mock_llm():
    llm = LLM(
        LLMConfig(
            model='claude-3-5-sonnet-20241022',
            api_key='fake',
            caching_prompt=True,
        )
    )
    return llm


@pytest.fixture
def codeact_agent(mock_llm):
    config = AgentConfig()
    agent = CodeActAgent(mock_llm, config)
    return agent


def response_mock(content: str, tool_call_id: str):
    class MockModelResponse:
        def __init__(self, content, tool_call_id):
            self.choices = [
                {
                    'message': {
                        'content': content,
                        'tool_calls': [
                            {
                                'function': {
                                    'id': tool_call_id,
                                    'name': 'execute_bash',
                                    'arguments': '{}',
                                }
                            }
                        ],
                    }
                }
            ]

        def model_dump(self):
            return {'choices': self.choices}

    return ModelResponse(**MockModelResponse(content, tool_call_id).model_dump())


def test_get_messages(codeact_agent: CodeActAgent):
    # Add some events to history
    history = list()
    message_action_1 = MessageAction('Initial user message')
    message_action_1._source = 'user'
    history.append(message_action_1)
    message_action_2 = MessageAction('Sure!')
    message_action_2._source = 'assistant'
    history.append(message_action_2)
    message_action_3 = MessageAction('Hello, agent!')
    message_action_3._source = 'user'
    history.append(message_action_3)
    message_action_4 = MessageAction('Hello, user!')
    message_action_4._source = 'assistant'
    history.append(message_action_4)
    message_action_5 = MessageAction('Laaaaaaaast!')
    message_action_5._source = 'user'
    history.append(message_action_5)

    codeact_agent.reset()
    messages = codeact_agent._get_messages(
        Mock(history=history, max_iterations=5, iteration=0, extra_data={})
    )

    assert (
        len(messages) == 6
    )  # System, initial user + user message, agent message, last user message
    assert messages[0].content[0].cache_prompt  # system message
    assert messages[1].role == 'user'
    assert messages[1].content[0].text.endswith('Initial user message')
    # we add cache breakpoint to the last 3 user messages
    assert messages[1].content[0].cache_prompt

    assert messages[3].role == 'user'
    assert messages[3].content[0].text == ('Hello, agent!')
    assert messages[3].content[0].cache_prompt
    assert messages[4].role == 'assistant'
    assert messages[4].content[0].text == 'Hello, user!'
    assert not messages[4].content[0].cache_prompt
    assert messages[5].role == 'user'
    assert messages[5].content[0].text.startswith('Laaaaaaaast!')
    assert messages[5].content[0].cache_prompt


def test_get_messages_prompt_caching(codeact_agent: CodeActAgent):
    history = list()
    # Add multiple user and agent messages
    for i in range(15):
        message_action_user = MessageAction(f'User message {i}')
        message_action_user._source = 'user'
        history.append(message_action_user)
        message_action_agent = MessageAction(f'Agent message {i}')
        message_action_agent._source = 'assistant'
        history.append(message_action_agent)

    codeact_agent.reset()
    messages = codeact_agent._get_messages(
        Mock(history=history, max_iterations=10, iteration=5, extra_data={})
    )

    # Check that only the last two user messages have cache_prompt=True
    cached_user_messages = [
        msg
        for msg in messages
        if msg.role in ('user', 'system') and msg.content[0].cache_prompt
    ]
    assert (
        len(cached_user_messages) == 4
    )  # Including the initial system+user + 2 last user message

    # Verify that these are indeed the last two user messages (from start)
    assert cached_user_messages[0].content[0].text.startswith('You are OpenHands agent')
    assert cached_user_messages[2].content[0].text.startswith('User message 1')
<<<<<<< HEAD
    assert cached_user_messages[3].content[0].text.startswith('User message 1')
=======
    assert cached_user_messages[3].content[0].text.startswith('User message 1')


def test_prompt_caching_headers(codeact_agent: CodeActAgent):
    history = list()
    # Setup
    msg1 = MessageAction('Hello, agent!')
    msg1._source = 'user'
    history.append(msg1)
    msg2 = MessageAction('Hello, user!')
    msg2._source = 'agent'
    history.append(msg2)

    mock_state = Mock()
    mock_state.history = history
    mock_state.max_iterations = 5
    mock_state.iteration = 0
    mock_state.extra_data = {}

    codeact_agent.reset()

    # Create a mock for litellm_completion
    def check_headers(**kwargs):
        assert 'extra_headers' in kwargs
        assert 'anthropic-beta' in kwargs['extra_headers']
        assert kwargs['extra_headers']['anthropic-beta'] == 'prompt-caching-2024-07-31'
        return ModelResponse(
            choices=[{'message': {'content': 'Hello! How can I assist you today?'}}]
        )

    codeact_agent.llm._completion_unwrapped = check_headers
    result = codeact_agent.step(mock_state)

    # Assert
    assert isinstance(result, MessageAction)
    assert result.content == 'Hello! How can I assist you today?'
>>>>>>> c411a29d
<|MERGE_RESOLUTION|>--- conflicted
+++ resolved
@@ -127,43 +127,4 @@
     # Verify that these are indeed the last two user messages (from start)
     assert cached_user_messages[0].content[0].text.startswith('You are OpenHands agent')
     assert cached_user_messages[2].content[0].text.startswith('User message 1')
-<<<<<<< HEAD
-    assert cached_user_messages[3].content[0].text.startswith('User message 1')
-=======
-    assert cached_user_messages[3].content[0].text.startswith('User message 1')
-
-
-def test_prompt_caching_headers(codeact_agent: CodeActAgent):
-    history = list()
-    # Setup
-    msg1 = MessageAction('Hello, agent!')
-    msg1._source = 'user'
-    history.append(msg1)
-    msg2 = MessageAction('Hello, user!')
-    msg2._source = 'agent'
-    history.append(msg2)
-
-    mock_state = Mock()
-    mock_state.history = history
-    mock_state.max_iterations = 5
-    mock_state.iteration = 0
-    mock_state.extra_data = {}
-
-    codeact_agent.reset()
-
-    # Create a mock for litellm_completion
-    def check_headers(**kwargs):
-        assert 'extra_headers' in kwargs
-        assert 'anthropic-beta' in kwargs['extra_headers']
-        assert kwargs['extra_headers']['anthropic-beta'] == 'prompt-caching-2024-07-31'
-        return ModelResponse(
-            choices=[{'message': {'content': 'Hello! How can I assist you today?'}}]
-        )
-
-    codeact_agent.llm._completion_unwrapped = check_headers
-    result = codeact_agent.step(mock_state)
-
-    # Assert
-    assert isinstance(result, MessageAction)
-    assert result.content == 'Hello! How can I assist you today?'
->>>>>>> c411a29d
+    assert cached_user_messages[3].content[0].text.startswith('User message 1')