--- conflicted
+++ resolved
@@ -154,11 +154,7 @@
                 'new-session-id', 'new-session-id', ConversationInitData(), None
             )
             await session_manager.join_conversation(
-<<<<<<< HEAD
-                'new-session-id', 'new-session-id', ConversationInitData(), 0
-=======
                 'new-session-id', 'new-session-id', ConversationInitData(), None
->>>>>>> f80cd6f7
             )
     assert session_instance.initialize_agent.call_count == 1
     assert sio.enter_room.await_count == 2
